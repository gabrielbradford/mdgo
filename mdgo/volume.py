"""
Computes the volume for each ligand or active site in a file.

In ligand mode, the volume of the entire structure is calculated. The -x, -y,
  -z, -xsize, -ysize and -zsize options are ignored.

In active site mode, the unoccupied volume within a cube is calculated. The
center of the cube is defined by the -x, -y and -z options, and the size of
the cube is defined by the -xsize, -ysize and -zsize options.

"""

import math
import sys
import os
import argparse
from pymatgen.core import Molecule, Element
from typing import Union, Optional


DEFAULT_VDW = 1.5  # See Ev:130902


def parse_command_line():
    usage = """
    python volume.py -xyz <input_xyz> [options]
    """
    parser = argparse.ArgumentParser(usage=usage, description=__doc__)

    parser.add_argument("-i", "-ixyz", type=str, dest="ixzy", default="", help="Input xyz file name", metavar="FILE")
    parser.add_argument(
        "-m",
        "-mode",
        type=str,
        dest="mode",
        choices=["lig", "act"],
        default="lig",
        help="Ligand or active site volume <lig|act> (default=lig)",
        metavar="MODE",
    )
    parser.add_argument(
        "-t",
        "-type",
        type=str,
        dest="radii_type",
        choices=["Bondi", "Lange", "pymatgen"],
        default="Bondi",
<<<<<<< HEAD
        help="Type of radii <Bondi|Lange|pymatgen> (default=Bondi)",
        metavar="TYPE")
=======
        help="Type of radii <Bondi|Lange> (default=Bondi)",
        metavar="TYPE",
    )
>>>>>>> e428d482
    parser.add_argument(
        "-r",
        "-resolution",
        type=float,
        dest="res",
        default="0.1",
        help="Resolution for volume grid (default=1.0)",
        metavar="N",
    )
    parser.add_argument(
        "-xsize",
        type=float,
        dest="xsize",
        default="10.0",
        help="X side length for volume grid (default=10.0)",
        metavar="N",
    )
    parser.add_argument(
        "-ysize",
        type=float,
        dest="ysize",
        default="10.0",
        help="Y side length for volume grid (default=10.0)",
        metavar="N",
    )
    parser.add_argument(
        "-zsize",
        type=float,
        dest="zsize",
        default="10.0",
        help="Z side length for volume grid (default=10.0)",
        metavar="N",
    )
    parser.add_argument(
        "-x",
        "-xcent",
        type=float,
        dest="xcent",
        default="0.0",
        help="X center for volume grid (default=0.0)",
        metavar="X",
    )
    parser.add_argument(
        "-y",
        "-ycent",
        type=float,
        dest="ycent",
        default="0.0",
        help="Y center for volume grid (default=0.0)",
        metavar="Y",
    )
    parser.add_argument(
        "-z",
        "-zcent",
        type=float,
        dest="zcent",
        default="0.0",
        help="Z center for volume grid (default=0.0)",
        metavar="Z",
    )

    args = parser.parse_args()

    if args.ixyz == "":
        parser.print_help()
        sys.exit(1)
    if not os.path.exists(args.ixyz):
        print("\nError: Input file '%s' not found.\n" % args.ixyz)
        sys.exit(1)

    return args


def get_max_dimensions(mol):

    xmin = 9999
    ymin = 9999
    zmin = 9999
    xmax = -9999
    ymax = -9999
    zmax = -9999
    for a in mol.sites:
        if a.x < xmin:
            xmin = a.x
        if a.x > xmax:
            xmax = a.x
        if a.y < ymin:
            ymin = a.y
        if a.y > ymax:
            ymax = a.y
        if a.z < zmin:
            zmin = a.z
        if a.z > zmax:
            zmax = a.z
    return xmin, xmax, ymin, ymax, zmin, zmax


def set_max_dimensions(x, y, z, xsize, ysize, zsize):
    xmin = x - (xsize / 2)
    xmax = x + (xsize / 2)
    ymin = y - (ysize / 2)
    ymax = y + (ysize / 2)
    zmin = z - (zsize / 2)
    zmax = z + (zsize / 2)
    return xmin, xmax, ymin, ymax, zmin, zmax


def round_dimensions(xmin, xmax, ymin, ymax, zmin, zmax):
    buffer = 1.5  # addition to box for ligand calculations
    x0 = math.floor(xmin - buffer)
    x1 = math.ceil(xmax + buffer)
    y0 = math.floor(ymin - buffer)
    y1 = math.ceil(ymax + buffer)
    z0 = math.floor(zmin - buffer)
    z1 = math.ceil(zmax + buffer)
    return x0, x1, y0, y1, z0, z1


def dsq(a1, a2, a3, b1, b2, b3):
    d2 = (b1 - a1) ** 2 + (b2 - a2) ** 2 + (b3 - a3) ** 2
    return d2


def get_dimensions(x0, x1, y0, y1, z0, z1, res):
    xrange = x1 - x0
    yrange = y1 - y0
    zrange = z1 - z0

    xsteps = int(xrange // res)
    ysteps = int(yrange // res)
    zsteps = int(zrange // res)

    return xsteps, ysteps, zsteps


##################################
def make_matrix(xnum, ynum, znum):

    matrix = [None] * xnum
    for i in range(xnum):
        matrix[i] = [None] * ynum
        for j in range(ynum):
            matrix[i][j] = [None] * znum
    return matrix


def get_radii(type):
    radii = {}
    if type == "Bondi":
        radii = {
            "H": 1.20,
            "B": 2.00,
            "C": 1.70,
            "N": 1.55,
            "O": 1.52,
            "F": 1.47,
            "Si": 2.10,
            "P": 1.80,
            "S": 1.80,
            "Cl": 1.75,
            "Br": 1.85,
            "I": 1.98,
        }
    elif type == "Lange":  # from Lange's Handbook of Chemistry
        radii = {
            "H": 1.20,
            "B": 2.08,
            "C": 1.85,
            "N": 1.54,
            "O": 1.40,
            "F": 1.35,
            "Si": 2.00,
            "P": 1.90,
            "S": 1.85,
            "Cl": 1.81,
            "Br": 1.95,
            "I": 2.15,
        }
    elif type == 'pymatgen':
        radii = {Element(e).symbol: Element(e).van_der_waals_radius for e in Element.__members__.keys()}
    else:
        print("Wrong option for radii type: Choose Bondi, Lange, or pymatgen")
        sys.exit()
    return radii


def fill_volume_matrix(mol, x0, x1, y0, y1, z0, z1, res, matrix, radii_type):
    sys.stdout.flush()

    radii = get_radii(radii_type)  # approximate heavy-atom radii

    xrange = x1 - x0
    yrange = y1 - y0
    zrange = z1 - z0

    xsteps = int(xrange // res)
    ysteps = int(yrange // res)
    zsteps = int(zrange // res)

    for a in mol.sites:
        element = a.species.elements[0]
        if element == "H":
            continue
        radius = radii.get(element, DEFAULT_VDW)
        for i in range(0, xsteps):
            if abs(a.x - (x0 + 0.5 * res + i * res)) < radius:
                for j in range(0, ysteps):
                    if abs(a.y - (y0 + 0.5 * res + j * res)) < radius:
                        for k in range(0, zsteps):
                            if matrix[i][j][k] != 1:
                                if abs(a.z - (z0 + 0.5 * res + k * res)) < radius:
                                    if (
                                        dsq(
                                            a.x,
                                            a.y,
                                            a.z,
                                            x0 + 0.5 * res + i * res,
                                            y0 + 0.5 * res + j * res,
                                            z0 + 0.5 * res + k * res,
                                        )
                                        < (radius * radius)
                                    ):
                                        matrix[i][j][k] = 1
                                    else:
                                        matrix[i][j][k] = 0
                                else:
                                    matrix[i][j][k] = 0
    return matrix


def print_occupied_volume(matrix, res, name):

    v = 0
    i = -1
    for x in matrix:
        i += 1
        j = -1
        for y in x:
            j += 1
            k = -1
            for z in y:
                k += 1
                if matrix[i][j][k] == 1:
                    v += 1

    v = v * res * res * res
    print(name + " volume = %5.1f Å^3" % v)
    print(name + " molar volume = %5.1f cm^3/mol" % (v * 0.6022))
    return v * 0.6022


def molecular_volume(path: Union[str, Molecule], name: Optional[str] = "", res=0.1, radii_type="Bondi") -> float:
    """
    Estimate the molar volume in cm^3/mol

    Args:
        path: Molecule object or path to .xyz or other file that can be read
            by Molecule.from_file()
        name: String representing the name of the molecule, e.g. "NaCl"
        res: Resolution of the mesh to use when estimating molar volume, in Å
        radii_type: "Bondi", "Lange", or "pymatgen". Bondi and Lange vdW radii
            are compiled in this package for H, B, C, N, O, F, Si, P, S, Cl, Br,
            and I. Choose 'pymatgen' to use the vdW radii from pymatgen.Element,
            which are available for most elements and reflect the latest values in
            the CRC handbook.
    Returns:
        float: The molar volume in cm^3/mol.
    """
    if isinstance(path, str):
        molecule = Molecule.from_file(path)
    else:
        molecule = path
    xmin, xmax, ymin, ymax, zmin, zmax = get_max_dimensions(molecule)
    x0, x1, y0, y1, z0, z1 = round_dimensions(xmin, xmax, ymin, ymax, zmin, zmax)
    xnum, ynum, znum = get_dimensions(x0, x1, y0, y1, z0, z1, res)
    volume_matrix = make_matrix(xnum, ynum, znum)
    volume_matrix = fill_volume_matrix(molecule, x0, x1, y0, y1, z0, z1, res, volume_matrix, radii_type)
    molar_vol = print_occupied_volume(volume_matrix, res, name)
    return molar_vol


if __name__ == "__main__":
    """
    options = parse_command_line()
    if options.mode == "lig":
        print("Calculating occupied volume...")
    elif options.mode == "act":
        print("Calculating unoccupied volume...")
    print("Title, Volume(A^3)")

    for st in structure.StructureReader(options.imae):
        if options.mode == "lig":
            (xmin, xmax, ymin, ymax, zmin, zmax) = get_max_dimensions(st)
            (x0, x1, y0, y1, z0, z1) = round_dimensions(
                xmin, xmax, ymin, ymax, zmin, zmax, options.mode)
        elif options.mode == "act":
            (x0, x1, y0, y1, z0, z1) = set_max_dimensions(
                options.xcent, options.ycent, options.zcent, options.xsize,
                options.ysize, options.zsize)
        (xnum, ynum, znum) = get_dimensions(x0, x1, y0, y1, z0, z1, options.res)
        volume_matrix = make_matrix(xnum, ynum, znum)
        volume_matrix = fill_volume_matrix(st, x0, x1, y0, y1, z0, z1,
                                           options.res, volume_matrix,
                                           options.radii_type)
        if options.mode == "lig":
            print_occupied_volume(volume_matrix, options.res)
        elif options.mode == "act":
            print_unoccupied_volume(volume_matrix, options.res)


    ec = Molecule.from_file(
        "/Users/th/Downloads/package/packmol-17.163/EC.xyz"
    )
    emc = Molecule.from_file(
        "/Users/th/Downloads/package/packmol-17.163/EMC.xyz"
    )
    dec = Molecule.from_file(
        "/Users/th/Downloads/package/packmol-17.163/DEC.xyz"
    )
    pf6 = Molecule.from_file(
        "/Users/th/Downloads/package/packmol-17.163/PF6.xyz"
    )
    tfsi = Molecule.from_file(
        "/Users/th/Downloads/package/packmol-17.163/TFSI.xyz"
    )
    lipf6 = Molecule.from_file(
        "/Users/th/Downloads/package/packmol-17.163/LiPF6.xyz"
    )
    print(molecular_volume(lipf6, "lipf6"), "cm^3/mol")
    print(molecular_volume(pf6, "pf6"), "cm^3/mol")
    """<|MERGE_RESOLUTION|>--- conflicted
+++ resolved
@@ -45,14 +45,9 @@
         dest="radii_type",
         choices=["Bondi", "Lange", "pymatgen"],
         default="Bondi",
-<<<<<<< HEAD
         help="Type of radii <Bondi|Lange|pymatgen> (default=Bondi)",
-        metavar="TYPE")
-=======
-        help="Type of radii <Bondi|Lange> (default=Bondi)",
         metavar="TYPE",
     )
->>>>>>> e428d482
     parser.add_argument(
         "-r",
         "-resolution",
