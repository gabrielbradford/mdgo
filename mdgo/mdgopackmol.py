--- conflicted
+++ resolved
@@ -45,25 +45,14 @@
 
     def __init__(
         self,
-<<<<<<< HEAD
         path: str,
         structures: List[dict],
         numbers: dict[str, int],
         box: List[float],
-        tolerance: Optional[float] = None,
-        seed: Optional[int] = None,
+        tolerance: Optional[float] = 2.0,
+        seed: Optional[int] = 1,
         inputfile: str = "packmol.inp",
         outputfile: str = "output.xyz",
-=======
-        path,
-        structures,
-        numbers,
-        box,
-        tolerance=2.0,
-        seed=1,
-        inputfile="packmol.inp",
-        outputfile="output.xyz",
->>>>>>> e428d482
     ):
         """
         Args:
